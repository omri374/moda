--- conflicted
+++ resolved
@@ -2,29 +2,8 @@
 ## Models and evaluation framework for trending topics detection and anomaly detection.
 
 
-<<<<<<< HEAD
+
 Moda provides an interface for evaluating models on either univariate or multi-category time-series datasets. It further allows the user to add additional models using a scikit-learn style API. All models provided in Moda were adapted to a multi-category scenario using by wrapping a univariate model to run on multiple categories. It further allows the evaluation of models using either a train/test split or a time-series cross validation.
-
-
-### Models currently included:
-##### A. Moving average based seasonality decomposition (adapted for trendiness detection)
-
-This method is a naive decomposition which uses a moving average to remove the trend, and a convolution filter to detect seasonality. The result is a time series of residuals. In order to detect anomalies and interesting trends in the time series, we look for outliers on the decomposed trend series and the residuals series. Points are considered outliers if their value is higher than a number of standard deviations of the historical values in a previous window. We evaluated different policies for trendiness prediction: 1. residual anomaly only, 2. trend anomaly only, residual OR trend anomaly, residual AND trend anomaly. Figure 6 shows an example of such method and the means to detect anomalies.
-
-
-##### B. Seasonality and trend decomposition using Loess (Adapted STL)
-
-A slightly more advanced decomposition method, STL uses iterative Loess smoothing to obtain an estimate of the trend and then Loess smoothing again to extract a changing additive seasonal component. It can handle any type of seasonality, and the seasonality value can change over time. We used the same anomaly detection mechanism as the moving average based seasonality decomposition.
-
-##### C. Azure anomaly detector
-
-Use the Azure Anomaly Detector cognitive service as a black box for detecting anomalies. Azure Anomaly finder provides an upper bound that can be used to estimate the degree of anomaly.
-
-##### D. LSTMs
-Moda trains a forecasting LSTM model, and compares the prediction value at time t vs. the actual value at time t.
-=======
-Moda provides an interface for evaluating models on either univariate or multi-category time-series datasets. It further allows the user to add additional models using a scikit-learn style API. All models provided in Moda were adapted to a multi-category scenario  by utilizing a provided wrapper. Moda further allows the evaluation of models using either a train/test split or a time-series cross validation.
->>>>>>> 4c7b5659
 
 ## Usage
 
